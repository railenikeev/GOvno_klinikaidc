package main

import (
	"database/sql"
	"errors"
	"log"
	"net/http"
	"os"
	"strconv"
	"strings"
	"time"

	"github.com/gin-gonic/gin"
	"github.com/golang-jwt/jwt/v5"
	_ "github.com/lib/pq"
	"golang.org/x/crypto/bcrypt"
)

// User — структура ответа профиля
type User struct {
	ID             int     `json:"id"`
	FullName       string  `json:"full_name"`
	Email          string  `json:"email"`
	Phone          string  `json:"phone"`
	Role           string  `json:"role"`
	ClinicID       *int    `json:"clinic_id"`
	Specialization *string `json:"specialization,omitempty"`
}

// Секрет для подписи JWT (лучше хранить в ENV)
var jwtSecret = []byte("supersecret")

// extractUserID достаёт user_id из JWT в Authorization: Bearer <token>
func extractUserID(c *gin.Context) (int, error) {
	auth := c.GetHeader("Authorization")
	if auth == "" {
		return 0, errors.New("отсутствует Authorization Header")
	}
	parts := strings.Fields(auth)
	if len(parts) != 2 || parts[0] != "Bearer" {
		return 0, errors.New("некорректный Authorization Header")
	}
	tokenStr := parts[1]

	token, err := jwt.Parse(tokenStr, func(t *jwt.Token) (interface{}, error) {
		return jwtSecret, nil
	})
	if err != nil || !token.Valid {
		return 0, errors.New("некорректный или просроченный токен")
	}
	claims, ok := token.Claims.(jwt.MapClaims)
	if !ok {
		return 0, errors.New("неверный формат токена")
	}
	raw, ok := claims["user_id"]
	if !ok {
		return 0, errors.New("user_id не найден в токене")
	}
	switch v := raw.(type) {
	case float64:
		return int(v), nil
	case string:
		id, err := strconv.Atoi(v)
		return id, err
	default:
		return 0, errors.New("неизвестный тип user_id в токене")
	}
}

func main() {
	// Подключение к БД
	dbURL := os.Getenv("DATABASE_URL")
	if dbURL == "" {
		log.Fatal("DATABASE_URL не задан")
	}
	db, err := sql.Open("postgres", dbURL)
	if err != nil {
		log.Fatal("Ошибка подключения к БД:", err)
	}
	defer db.Close()

	r := gin.Default()

	// Регистрация
	r.POST("/register", func(c *gin.Context) {
		var req struct {
			FullName string `json:"full_name"`
			Email    string `json:"email"`
			Password string `json:"password"`
			Phone    string `json:"phone"`
			Role     string `json:"role"`
			ClinicID *int   `json:"clinic_id"`
		}
		if err := c.BindJSON(&req); err != nil {
			c.JSON(http.StatusBadRequest, gin.H{"error": "неправильный запрос"})
			return
		}
		hash, err := bcrypt.GenerateFromPassword([]byte(req.Password), bcrypt.DefaultCost)
		if err != nil {
			c.JSON(http.StatusInternalServerError, gin.H{"error": "ошибка хеширования"})
			return
		}
		var id int
		err = db.QueryRow(
			`INSERT INTO users (full_name, email, password_hash, phone, role, clinic_id)
			 VALUES ($1,$2,$3,$4,$5,$6) RETURNING id`,
			req.FullName, req.Email, string(hash), req.Phone, req.Role, req.ClinicID,
		).Scan(&id)
		if err != nil {
			c.JSON(http.StatusInternalServerError, gin.H{"error": "ошибка при регистрации"})
			return
		}
		c.JSON(http.StatusCreated, gin.H{"id": id})
	})

	// Логин — возвращаем JWT
	r.POST("/login", func(c *gin.Context) {
		var req struct {
			Email    string `json:"email"`
			Password string `json:"password"`
		}
		if err := c.BindJSON(&req); err != nil {
			c.JSON(http.StatusBadRequest, gin.H{"error": "неправильный запрос"})
			return
		}
		var id int
		var hash string
		err := db.QueryRow(
			`SELECT id, password_hash FROM users WHERE email = $1`, req.Email,
		).Scan(&id, &hash)
		if err != nil {
			c.JSON(http.StatusUnauthorized, gin.H{"error": "пользователь не найден"})
			return
		}
		if bcrypt.CompareHashAndPassword([]byte(hash), []byte(req.Password)) != nil {
			c.JSON(http.StatusUnauthorized, gin.H{"error": "неверный пароль"})
			return
		}
		token := jwt.NewWithClaims(jwt.SigningMethodHS256, jwt.MapClaims{
			"user_id": id,
			"exp":     time.Now().Add(24 * time.Hour).Unix(),
		})
		tokenStr, err := token.SignedString(jwtSecret)
		if err != nil {
			c.JSON(http.StatusInternalServerError, gin.H{"error": "ошибка формирования токена"})
			return
		}
		c.JSON(http.StatusOK, gin.H{"token": tokenStr})
	})

<<<<<<< HEAD
	// Общий хендлер получения профиля
=======
	// Хендлер получения профиля
>>>>>>> 861bc5a8
	getProfile := func(c *gin.Context) {
		uid, err := extractUserID(c)
		if err != nil {
			c.JSON(http.StatusUnauthorized, gin.H{"error": err.Error()})
			return
		}
		var u User
		err = db.QueryRow(
			`SELECT id, full_name, email, phone, role, clinic_id, specialization
			 FROM users WHERE id = $1`, uid,
		).Scan(&u.ID, &u.FullName, &u.Email, &u.Phone, &u.Role, &u.ClinicID, &u.Specialization)
		if err != nil {
			c.JSON(http.StatusNotFound, gin.H{"error": "пользователь не найден"})
			return
		}
		c.JSON(http.StatusOK, u)
	}
<<<<<<< HEAD
	r.GET("/me", getProfile)
	r.GET("/profile", getProfile)

	// === Админ-панель клиники ===
	// GET  /stats    — подсчёт пациентов и врачей для вашей clinic_id
	r.GET("/stats", func(c *gin.Context) {
=======

	r.GET("/me", getProfile)
	r.GET("/profile", getProfile)

	// === Админские эндпоинты для клиники ===

	// GET /admin/stats — статистика по вашей клинике
	r.GET("/admin/stats", func(c *gin.Context) {
>>>>>>> 861bc5a8
		adminID, err := extractUserID(c)
		if err != nil {
			c.JSON(http.StatusUnauthorized, gin.H{"error": err.Error()})
			return
		}
		var clinicID *int
<<<<<<< HEAD
		if err := db.QueryRow("SELECT clinic_id FROM users WHERE id=$1", adminID).Scan(&clinicID); err != nil || clinicID == nil {
			c.JSON(http.StatusBadRequest, gin.H{"error": "не привязаны к клинике"})
			return
		}
		var patientsCount, doctorsCount int
		db.QueryRow("SELECT COUNT(*) FROM users WHERE role='patient' AND clinic_id=$1", *clinicID).Scan(&patientsCount)
		db.QueryRow("SELECT COUNT(*) FROM users WHERE role='doctor'  AND clinic_id=$1", *clinicID).Scan(&doctorsCount)
		c.JSON(http.StatusOK, gin.H{
			"patients":     patientsCount,
			"doctors":      doctorsCount,
			"appointments": 0,
=======
		if err := db.QueryRow(
			`SELECT clinic_id FROM users WHERE id = $1`, adminID,
		).Scan(&clinicID); err != nil {
			c.JSON(http.StatusInternalServerError, gin.H{"error": "ошибка запроса"})
			return
		}
		if clinicID == nil {
			c.JSON(http.StatusBadRequest, gin.H{"error": "вы не привязаны к клинике"})
			return
		}
		var patientsCount, doctorsCount int
		db.QueryRow(
			`SELECT COUNT(*) FROM users WHERE role='patient' AND clinic_id=$1`, *clinicID,
		).Scan(&patientsCount)
		db.QueryRow(
			`SELECT COUNT(*) FROM users WHERE role='doctor' AND clinic_id=$1`, *clinicID,
		).Scan(&doctorsCount)

		c.JSON(http.StatusOK, gin.H{
			"patients":     patientsCount,
			"doctors":      doctorsCount,
			"appointments": 0, // для полной статистики данные из других сервисов
>>>>>>> 861bc5a8
			"payments":     0,
		})
	})

<<<<<<< HEAD
	// GET /patients  — список пациентов вашей клиники
	r.GET("/patients", func(c *gin.Context) {
=======
	// GET /admin/patients — список пациентов вашей клиники
	r.GET("/admin/patients", func(c *gin.Context) {
>>>>>>> 861bc5a8
		adminID, err := extractUserID(c)
		if err != nil {
			c.JSON(http.StatusUnauthorized, gin.H{"error": err.Error()})
			return
		}
		var clinicID *int
<<<<<<< HEAD
		db.QueryRow("SELECT clinic_id FROM users WHERE id=$1", adminID).Scan(&clinicID)
		if clinicID == nil {
			c.JSON(http.StatusBadRequest, gin.H{"error": "не привязаны к клинике"})
			return
		}
		rows, _ := db.Query(
			"SELECT id, full_name, email FROM users WHERE role='patient' AND clinic_id=$1",
			*clinicID,
		)
		defer func(rows *sql.Rows) {
			err := rows.Close()
			if err != nil {

			}
		}(rows)
=======
		db.QueryRow(`SELECT clinic_id FROM users WHERE id=$1`, adminID).Scan(&clinicID)
		if clinicID == nil {
			c.JSON(http.StatusBadRequest, gin.H{"error": "вы не привязаны к клинике"})
			return
		}
		rows, err := db.Query(
			`SELECT id, full_name, email, phone FROM users
			 WHERE role='patient' AND clinic_id=$1`, *clinicID,
		)
		if err != nil {
			c.JSON(http.StatusInternalServerError, gin.H{"error": "ошибка запроса"})
			return
		}
		defer rows.Close()

>>>>>>> 861bc5a8
		type P struct {
			ID       int    `json:"id"`
			FullName string `json:"full_name"`
			Email    string `json:"email"`
<<<<<<< HEAD
=======
			Phone    string `json:"phone"`
>>>>>>> 861bc5a8
		}
		var list []P
		for rows.Next() {
			var p P
<<<<<<< HEAD
			err := rows.Scan(&p.ID, &p.FullName, &p.Email)
			if err != nil {
				return
			}
=======
			rows.Scan(&p.ID, &p.FullName, &p.Email, &p.Phone)
>>>>>>> 861bc5a8
			list = append(list, p)
		}
		c.JSON(http.StatusOK, list)
	})

<<<<<<< HEAD
	// GET /doctors  — список врачей вашей клиники
	r.GET("/doctors", func(c *gin.Context) {
=======
	// GET /admin/doctors — список ваших врачей
	r.GET("/admin/doctors", func(c *gin.Context) {
>>>>>>> 861bc5a8
		adminID, err := extractUserID(c)
		if err != nil {
			c.JSON(http.StatusUnauthorized, gin.H{"error": err.Error()})
			return
		}
		var clinicID *int
<<<<<<< HEAD
		db.QueryRow("SELECT clinic_id FROM users WHERE id=$1", adminID).Scan(&clinicID)
		if clinicID == nil {
			c.JSON(http.StatusBadRequest, gin.H{"error": "не привязаны к клинике"})
			return
		}
		rows, _ := db.Query(
			"SELECT id, full_name, specialization FROM users WHERE role='doctor' AND clinic_id=$1",
			*clinicID,
		)
		defer func(rows *sql.Rows) {
			err := rows.Close()
			if err != nil {

			}
		}(rows)
		type D struct {
			ID             int    `json:"id"`
			FullName       string `json:"full_name"`
=======
		db.QueryRow(`SELECT clinic_id FROM users WHERE id=$1`, adminID).Scan(&clinicID)
		if clinicID == nil {
			c.JSON(http.StatusBadRequest, gin.H{"error": "вы не привязаны к клинике"})
			return
		}
		rows, err := db.Query(
			`SELECT id, full_name, email, phone, specialization FROM users
			 WHERE role='doctor' AND clinic_id=$1`, *clinicID,
		)
		if err != nil {
			c.JSON(http.StatusInternalServerError, gin.H{"error": "ошибка запроса"})
			return
		}
		defer rows.Close()

		type D struct {
			ID             int    `json:"id"`
			FullName       string `json:"full_name"`
			Email          string `json:"email"`
			Phone          string `json:"phone"`
>>>>>>> 861bc5a8
			Specialization string `json:"specialization"`
		}
		var list []D
		for rows.Next() {
			var d D
<<<<<<< HEAD
			err := rows.Scan(&d.ID, &d.FullName, &d.Specialization)
			if err != nil {
				return
			}
=======
			rows.Scan(&d.ID, &d.FullName, &d.Email, &d.Phone, &d.Specialization)
>>>>>>> 861bc5a8
			list = append(list, d)
		}
		c.JSON(http.StatusOK, list)
	})

<<<<<<< HEAD
	// Старт
=======
	// === CRUD для /doctors ===

	// GET /doctors — все врачи вашей клиники
	r.GET("/doctors", func(c *gin.Context) {
		adminID, err := extractUserID(c)
		if err != nil {
			c.JSON(http.StatusUnauthorized, gin.H{"error": err.Error()})
			return
		}
		var clinicID *int
		db.QueryRow(`SELECT clinic_id FROM users WHERE id=$1`, adminID).Scan(&clinicID)
		if clinicID == nil {
			c.JSON(http.StatusBadRequest, gin.H{"error": "вы не привязаны к клинике"})
			return
		}
		rows, err := db.Query(
			`SELECT id, full_name, email, phone, specialization FROM users
			 WHERE role='doctor' AND clinic_id=$1`, *clinicID,
		)
		if err != nil {
			c.JSON(http.StatusInternalServerError, gin.H{"error": "ошибка запроса"})
			return
		}
		defer rows.Close()

		var list []User
		for rows.Next() {
			var u User
			rows.Scan(&u.ID, &u.FullName, &u.Email, &u.Phone, &u.Role, &u.ClinicID, &u.Specialization)
			list = append(list, u)
		}
		c.JSON(http.StatusOK, list)
	})

	// POST /doctors — добавить врача (по ID) с специализацией
	r.POST("/doctors", func(c *gin.Context) {
		var req struct {
			UserID         int    `json:"userId"`
			Specialization string `json:"specialization"`
		}
		if err := c.BindJSON(&req); err != nil {
			c.JSON(http.StatusBadRequest, gin.H{"error": "некорректный JSON"})
			return
		}
		adminID, err := extractUserID(c)
		if err != nil {
			c.JSON(http.StatusUnauthorized, gin.H{"error": err.Error()})
			return
		}
		var clinicID *int
		if err := db.QueryRow(`SELECT clinic_id FROM users WHERE id=$1`, adminID).Scan(&clinicID); err != nil {
			c.JSON(http.StatusInternalServerError, gin.H{"error": "внутренняя ошибка"})
			return
		}
		if clinicID == nil {
			c.JSON(http.StatusBadRequest, gin.H{"error": "вы не привязаны к клинике"})
			return
		}
		res, err := db.Exec(
			`UPDATE users
			 SET role='doctor', clinic_id=$1, specialization=$2
			 WHERE id=$3`,
			*clinicID, req.Specialization, req.UserID,
		)
		if err != nil {
			c.JSON(http.StatusInternalServerError, gin.H{"error": "не удалось добавить врача"})
			return
		}
		ra, _ := res.RowsAffected()
		if ra == 0 {
			c.JSON(http.StatusNotFound, gin.H{"error": "пользователь не найден"})
			return
		}
		c.Status(http.StatusNoContent)
	})

	// GET /doctors/:id — инфо по врачу
	r.GET("/doctors/:id", func(c *gin.Context) {
		adminID, err := extractUserID(c)
		if err != nil {
			c.JSON(http.StatusUnauthorized, gin.H{"error": err.Error()})
			return
		}
		var clinicID *int
		db.QueryRow(`SELECT clinic_id FROM users WHERE id=$1`, adminID).Scan(&clinicID)
		if clinicID == nil {
			c.JSON(http.StatusBadRequest, gin.H{"error": "вы не привязаны к клинике"})
			return
		}
		docID, _ := strconv.Atoi(c.Param("id"))
		var u User
		err = db.QueryRow(
			`SELECT id, full_name, email, phone, role, clinic_id, specialization
			 FROM users WHERE id=$1 AND role='doctor' AND clinic_id=$2`,
			docID, *clinicID,
		).Scan(&u.ID, &u.FullName, &u.Email, &u.Phone, &u.Role, &u.ClinicID, &u.Specialization)
		if err != nil {
			c.JSON(http.StatusNotFound, gin.H{"error": "врач не найден"})
			return
		}
		c.JSON(http.StatusOK, u)
	})

	// PUT /doctors/:id — изменить специализацию
	r.PUT("/doctors/:id", func(c *gin.Context) {
		adminID, err := extractUserID(c)
		if err != nil {
			c.JSON(http.StatusUnauthorized, gin.H{"error": err.Error()})
			return
		}
		var clinicID *int
		db.QueryRow(`SELECT clinic_id FROM users WHERE id=$1`, adminID).Scan(&clinicID)
		if clinicID == nil {
			c.JSON(http.StatusBadRequest, gin.H{"error": "вы не привязаны к клинике"})
			return
		}
		docID, _ := strconv.Atoi(c.Param("id"))
		var req struct {
			Specialization string `json:"specialization"`
		}
		if err := c.BindJSON(&req); err != nil {
			c.JSON(http.StatusBadRequest, gin.H{"error": "некорректный JSON"})
			return
		}
		res, err := db.Exec(
			`UPDATE users SET specialization=$1 WHERE id=$2 AND role='doctor' AND clinic_id=$3`,
			req.Specialization, docID, *clinicID,
		)
		if err != nil {
			c.JSON(http.StatusInternalServerError, gin.H{"error": "не удалось обновить"})
			return
		}
		ra, _ := res.RowsAffected()
		if ra == 0 {
			c.JSON(http.StatusNotFound, gin.H{"error": "врач не найден"})
			return
		}
		c.Status(http.StatusNoContent)
	})

	// DELETE /doctors/:id — демотировать врача обратно в пациента
	r.DELETE("/doctors/:id", func(c *gin.Context) {
		adminID, err := extractUserID(c)
		if err != nil {
			c.JSON(http.StatusUnauthorized, gin.H{"error": err.Error()})
			return
		}
		var clinicID *int
		db.QueryRow(`SELECT clinic_id FROM users WHERE id=$1`, adminID).Scan(&clinicID)
		if clinicID == nil {
			c.JSON(http.StatusBadRequest, gin.H{"error": "вы не привязаны к клинике"})
			return
		}
		docID, _ := strconv.Atoi(c.Param("id"))
		res, err := db.Exec(
			`UPDATE users
			 SET role='patient', specialization=NULL
			 WHERE id=$1 AND role='doctor' AND clinic_id=$2`,
			docID, *clinicID,
		)
		if err != nil {
			c.JSON(http.StatusInternalServerError, gin.H{"error": "не удалось удалить врача"})
			return
		}
		ra, _ := res.RowsAffected()
		if ra == 0 {
			c.JSON(http.StatusNotFound, gin.H{"error": "врач не найден"})
			return
		}
		c.Status(http.StatusNoContent)
	})

	// Запуск сервера
>>>>>>> 861bc5a8
	if err := r.Run(":8080"); err != nil {
		log.Fatal("Ошибка запуска сервера:", err)
	}
}<|MERGE_RESOLUTION|>--- conflicted
+++ resolved
@@ -148,11 +148,7 @@
 		c.JSON(http.StatusOK, gin.H{"token": tokenStr})
 	})
 
-<<<<<<< HEAD
-	// Общий хендлер получения профиля
-=======
 	// Хендлер получения профиля
->>>>>>> 861bc5a8
 	getProfile := func(c *gin.Context) {
 		uid, err := extractUserID(c)
 		if err != nil {
@@ -170,42 +166,20 @@
 		}
 		c.JSON(http.StatusOK, u)
 	}
-<<<<<<< HEAD
+
 	r.GET("/me", getProfile)
 	r.GET("/profile", getProfile)
 
-	// === Админ-панель клиники ===
-	// GET  /stats    — подсчёт пациентов и врачей для вашей clinic_id
-	r.GET("/stats", func(c *gin.Context) {
-=======
-
-	r.GET("/me", getProfile)
-	r.GET("/profile", getProfile)
-
 	// === Админские эндпоинты для клиники ===
 
 	// GET /admin/stats — статистика по вашей клинике
 	r.GET("/admin/stats", func(c *gin.Context) {
->>>>>>> 861bc5a8
-		adminID, err := extractUserID(c)
-		if err != nil {
-			c.JSON(http.StatusUnauthorized, gin.H{"error": err.Error()})
-			return
-		}
-		var clinicID *int
-<<<<<<< HEAD
-		if err := db.QueryRow("SELECT clinic_id FROM users WHERE id=$1", adminID).Scan(&clinicID); err != nil || clinicID == nil {
-			c.JSON(http.StatusBadRequest, gin.H{"error": "не привязаны к клинике"})
-			return
-		}
-		var patientsCount, doctorsCount int
-		db.QueryRow("SELECT COUNT(*) FROM users WHERE role='patient' AND clinic_id=$1", *clinicID).Scan(&patientsCount)
-		db.QueryRow("SELECT COUNT(*) FROM users WHERE role='doctor'  AND clinic_id=$1", *clinicID).Scan(&doctorsCount)
-		c.JSON(http.StatusOK, gin.H{
-			"patients":     patientsCount,
-			"doctors":      doctorsCount,
-			"appointments": 0,
-=======
+		adminID, err := extractUserID(c)
+		if err != nil {
+			c.JSON(http.StatusUnauthorized, gin.H{"error": err.Error()})
+			return
+		}
+		var clinicID *int
 		if err := db.QueryRow(
 			`SELECT clinic_id FROM users WHERE id = $1`, adminID,
 		).Scan(&clinicID); err != nil {
@@ -228,41 +202,18 @@
 			"patients":     patientsCount,
 			"doctors":      doctorsCount,
 			"appointments": 0, // для полной статистики данные из других сервисов
->>>>>>> 861bc5a8
 			"payments":     0,
 		})
 	})
 
-<<<<<<< HEAD
-	// GET /patients  — список пациентов вашей клиники
-	r.GET("/patients", func(c *gin.Context) {
-=======
 	// GET /admin/patients — список пациентов вашей клиники
 	r.GET("/admin/patients", func(c *gin.Context) {
->>>>>>> 861bc5a8
-		adminID, err := extractUserID(c)
-		if err != nil {
-			c.JSON(http.StatusUnauthorized, gin.H{"error": err.Error()})
-			return
-		}
-		var clinicID *int
-<<<<<<< HEAD
-		db.QueryRow("SELECT clinic_id FROM users WHERE id=$1", adminID).Scan(&clinicID)
-		if clinicID == nil {
-			c.JSON(http.StatusBadRequest, gin.H{"error": "не привязаны к клинике"})
-			return
-		}
-		rows, _ := db.Query(
-			"SELECT id, full_name, email FROM users WHERE role='patient' AND clinic_id=$1",
-			*clinicID,
-		)
-		defer func(rows *sql.Rows) {
-			err := rows.Close()
-			if err != nil {
-
-			}
-		}(rows)
-=======
+		adminID, err := extractUserID(c)
+		if err != nil {
+			c.JSON(http.StatusUnauthorized, gin.H{"error": err.Error()})
+			return
+		}
+		var clinicID *int
 		db.QueryRow(`SELECT clinic_id FROM users WHERE id=$1`, adminID).Scan(&clinicID)
 		if clinicID == nil {
 			c.JSON(http.StatusBadRequest, gin.H{"error": "вы не привязаны к клинике"})
@@ -278,65 +229,29 @@
 		}
 		defer rows.Close()
 
->>>>>>> 861bc5a8
 		type P struct {
 			ID       int    `json:"id"`
 			FullName string `json:"full_name"`
 			Email    string `json:"email"`
-<<<<<<< HEAD
-=======
 			Phone    string `json:"phone"`
->>>>>>> 861bc5a8
 		}
 		var list []P
 		for rows.Next() {
 			var p P
-<<<<<<< HEAD
-			err := rows.Scan(&p.ID, &p.FullName, &p.Email)
-			if err != nil {
-				return
-			}
-=======
 			rows.Scan(&p.ID, &p.FullName, &p.Email, &p.Phone)
->>>>>>> 861bc5a8
 			list = append(list, p)
 		}
 		c.JSON(http.StatusOK, list)
 	})
 
-<<<<<<< HEAD
-	// GET /doctors  — список врачей вашей клиники
-	r.GET("/doctors", func(c *gin.Context) {
-=======
 	// GET /admin/doctors — список ваших врачей
 	r.GET("/admin/doctors", func(c *gin.Context) {
->>>>>>> 861bc5a8
-		adminID, err := extractUserID(c)
-		if err != nil {
-			c.JSON(http.StatusUnauthorized, gin.H{"error": err.Error()})
-			return
-		}
-		var clinicID *int
-<<<<<<< HEAD
-		db.QueryRow("SELECT clinic_id FROM users WHERE id=$1", adminID).Scan(&clinicID)
-		if clinicID == nil {
-			c.JSON(http.StatusBadRequest, gin.H{"error": "не привязаны к клинике"})
-			return
-		}
-		rows, _ := db.Query(
-			"SELECT id, full_name, specialization FROM users WHERE role='doctor' AND clinic_id=$1",
-			*clinicID,
-		)
-		defer func(rows *sql.Rows) {
-			err := rows.Close()
-			if err != nil {
-
-			}
-		}(rows)
-		type D struct {
-			ID             int    `json:"id"`
-			FullName       string `json:"full_name"`
-=======
+		adminID, err := extractUserID(c)
+		if err != nil {
+			c.JSON(http.StatusUnauthorized, gin.H{"error": err.Error()})
+			return
+		}
+		var clinicID *int
 		db.QueryRow(`SELECT clinic_id FROM users WHERE id=$1`, adminID).Scan(&clinicID)
 		if clinicID == nil {
 			c.JSON(http.StatusBadRequest, gin.H{"error": "вы не привязаны к клинике"})
@@ -357,28 +272,17 @@
 			FullName       string `json:"full_name"`
 			Email          string `json:"email"`
 			Phone          string `json:"phone"`
->>>>>>> 861bc5a8
 			Specialization string `json:"specialization"`
 		}
 		var list []D
 		for rows.Next() {
 			var d D
-<<<<<<< HEAD
-			err := rows.Scan(&d.ID, &d.FullName, &d.Specialization)
-			if err != nil {
-				return
-			}
-=======
 			rows.Scan(&d.ID, &d.FullName, &d.Email, &d.Phone, &d.Specialization)
->>>>>>> 861bc5a8
 			list = append(list, d)
 		}
 		c.JSON(http.StatusOK, list)
 	})
 
-<<<<<<< HEAD
-	// Старт
-=======
 	// === CRUD для /doctors ===
 
 	// GET /doctors — все врачи вашей клиники
@@ -552,7 +456,6 @@
 	})
 
 	// Запуск сервера
->>>>>>> 861bc5a8
 	if err := r.Run(":8080"); err != nil {
 		log.Fatal("Ошибка запуска сервера:", err)
 	}
