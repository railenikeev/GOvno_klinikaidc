--- conflicted
+++ resolved
@@ -23,61 +23,12 @@
 			c.Writer.Header().Add(k, v)
 		}
 	}
-<<<<<<< HEAD
-	// копируем тело ответа
-	if _, err := io.Copy(c.Writer, resp.Body); err != nil {
-		c.JSON(http.StatusInternalServerError, gin.H{"error": "ошибка копирования данных"})
-	}
-=======
 	io.Copy(c.Writer, resp.Body)
->>>>>>> 861bc5a8
 }
 
 func main() {
 	r := gin.Default()
 
-<<<<<<< HEAD
-	// === USERS SERVICE ===
-	// всё под /api/users/*path идёт в users:8080
-	r.Any("/api/users/*path", func(c *gin.Context) {
-		proxy(c, "http://users:8080"+c.Param("path"))
-	})
-
-	// === CLINICS SERVICE ===
-	r.Any("/api/clinics", func(c *gin.Context) {
-		proxy(c, "http://clinics:8087/clinics")
-	})
-	// clinics service – всё глубже (/api/clinics/:id, /assign-admin и т.д.)
-	r.Any("/api/clinics/*path", func(c *gin.Context) {
-		proxy(c, "http://clinics:8087/clinics"+c.Param("path"))
-	})
-
-	// === SCHEDULES SERVICE ===
-	r.Any("/api/schedules/*path", func(c *gin.Context) {
-		proxy(c, "http://schedules:8082"+c.Param("path"))
-	})
-
-	// === APPOINTMENTS SERVICE ===
-	r.Any("/api/appointments/*path", func(c *gin.Context) {
-		proxy(c, "http://appointments:8083"+c.Param("path"))
-	})
-
-	// === MEDICAL RECORDS SERVICE ===
-	r.Any("/api/medical_records/*path", func(c *gin.Context) {
-		proxy(c, "http://medical_records:8084"+c.Param("path"))
-	})
-
-	// === PAYMENTS SERVICE ===
-	r.Any("/api/payments/*path", func(c *gin.Context) {
-		proxy(c, "http://payments:8085"+c.Param("path"))
-	})
-
-	// === NOTIFICATIONS SERVICE ===
-	r.Any("/api/notifications/*path", func(c *gin.Context) {
-		proxy(c, "http://notifications:8086"+c.Param("path"))
-	})
-
-=======
 	// === USERS сервис (auth/profile) ===
 	r.Any("/api/users/*path", func(c *gin.Context) {
 		proxy(c, "http://users:8080"+c.Param("path"))
@@ -125,7 +76,6 @@
 		proxy(c, "http://notifications:8086"+c.Param("path"))
 	})
 
->>>>>>> 861bc5a8
 	if err := r.Run(":8000"); err != nil {
 		log.Fatal(err)
 	}
